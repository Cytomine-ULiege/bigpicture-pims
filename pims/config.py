--- conflicted
+++ resolved
@@ -68,13 +68,10 @@
 
 
 class Settings(ReadableSettings):
-<<<<<<< HEAD
+    model_config = SettingsConfigDict(env_file="pims-config.env", env_file_encoding="utf-8")
+
     crypt4gh_public_key: str
     crypt4gh_private_key: str
-=======
-    model_config = SettingsConfigDict(env_file="pims-config.env", env_file_encoding="utf-8")
-
->>>>>>> 4638ff7d
 
     cytomine_public_key: str
     cytomine_private_key: str
