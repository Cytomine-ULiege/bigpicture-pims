--- conflicted
+++ resolved
@@ -14,15 +14,13 @@
 
 import logging
 import shutil
-<<<<<<< HEAD
+import os
 from base64 import b64decode
 from datetime import datetime
 from tempfile import TemporaryDirectory
 from typing import Any, List, Optional, Tuple
 from uuid import UUID
-=======
 from typing import List, Optional
->>>>>>> 4638ff7d
 
 from bigpicture_metadata_interface import BPInterface
 from celery import group, signature
@@ -48,18 +46,15 @@
 from pims.config import get_settings
 from pims.files.archive import Archive, ArchiveError
 from pims.files.file import (
-<<<<<<< HEAD
     EXTRACTED_DIR,
     HISTOGRAM_STEM,
     ORIGINAL_STEM,
     PROCESSED_DIR,
     SPATIAL_STEM,
     UPLOAD_DIR_PREFIX,
+    Histogram,
+    Image,
     Path,
-=======
-    EXTRACTED_DIR, HISTOGRAM_STEM, ORIGINAL_STEM, PROCESSED_DIR, Path,
-    SPATIAL_STEM, UPLOAD_DIR_PREFIX, Image, Histogram
->>>>>>> 4638ff7d
 )
 from pims.formats import AbstractFormat
 from pims.formats.utils.factories import (
